# Example changelog entries
# [[aws-sdk-rust]]
# message = "Fix typos in module documentation for generated crates"
# references = ["smithy-rs#920"]
# meta = { "breaking" = false, "tada" = false, "bug" = false }
# author = "rcoh"
#
# [[smithy-rs]]
# message = "Fix typos in module documentation for generated crates"
# references = ["smithy-rs#920"]
# meta = { "breaking" = false, "tada" = false, "bug" = false, "target" = "client | server | all"}
# author = "rcoh"

[[aws-sdk-rust]]
message = """
Provide a way to retrieve fallback credentials if a call to `provide_credentials` is interrupted. An interrupt can occur when a timeout future is raced against a future for `provide_credentials`, and the former wins the race. A new method, `fallback_on_interrupt` on the `ProvideCredentials` trait, can be used in that case. The following code snippet from `LazyCredentialsCache::provide_cached_credentials` has been updated like so:
Before:
```rust
let timeout_future = self.sleeper.sleep(self.load_timeout);
// --snip--
let future = Timeout::new(provider.provide_credentials(), timeout_future);
let result = cache
    .get_or_load(|| {
        async move {
            let credentials = future.await.map_err(|_err| {
                CredentialsError::provider_timed_out(load_timeout)
            })??;
            // --snip--
        }
    }).await;
// --snip--
```
After:
```rust
let timeout_future = self.sleeper.sleep(self.load_timeout);
// --snip--
let future = Timeout::new(provider.provide_credentials(), timeout_future);
let result = cache
    .get_or_load(|| {
        async move {
           let credentials = match future.await {
                Ok(creds) => creds?,
                Err(_err) => match provider.fallback_on_interrupt() { // can provide fallback credentials
                    Some(creds) => creds,
                    None => return Err(CredentialsError::provider_timed_out(load_timeout)),
                }
            };
            // --snip--
        }
    }).await;
// --snip--
```
"""
references = ["smithy-rs#2246"]
meta = { "breaking" = false, "tada" = false, "bug" = false }
author = "ysaito1001"

<<<<<<< HEAD
[[aws-sdk-rust]]
message = """Request IDs can now be easily retrieved on successful responses. For example, with S3:
```rust
// Import the trait to get the `request_id` method on outputs
use aws_sdk_s3::types::RequestId;
let output = client.list_buckets().send().await?;
println!("Request ID: {:?}", output.request_id());
```
"""
references = ["smithy-rs#76", "smithy-rs#2129"]
meta = { "breaking" = true, "tada" = false, "bug" = false }
author = "jdisanti"

[[aws-sdk-rust]]
message = """Retrieving a request ID from errors now requires importing the `RequestId` trait. For example, with S3:
```rust
use aws_sdk_s3::types::RequestId;
println!("Request ID: {:?}", error.request_id());
```
"""
references = ["smithy-rs#76", "smithy-rs#2129"]
meta = { "breaking" = true, "tada" = false, "bug" = false }
author = "jdisanti"

[[smithy-rs]]
message = "Generic clients no longer expose a `request_id()` function on errors. To get request ID functionality, use the SDK code generator."
references = ["smithy-rs#76", "smithy-rs#2129"]
meta = { "breaking" = true, "tada" = false, "bug" = false, "target" = "client"}
author = "jdisanti"

[[aws-sdk-rust]]
message = "The `message()` and `code()` methods on errors have been moved into `ProvideErrorMetadata` trait. This trait will need to be imported to continue calling these."
references = ["smithy-rs#76", "smithy-rs#2129"]
meta = { "breaking" = true, "tada" = false, "bug" = false }
author = "jdisanti"

[[smithy-rs]]
message = "The `message()` and `code()` methods on errors have been moved into `ProvideErrorMetadata` trait. This trait will need to be imported to continue calling these."
references = ["smithy-rs#76", "smithy-rs#2129"]
meta = { "breaking" = true, "tada" = false, "bug" = false, "target" = "client"}
author = "jdisanti"

[[aws-sdk-rust]]
message = """
The `*Error` and `*ErrorKind` types have been combined to make error matching simpler.
<details>
<summary>Example with S3</summary>
**Before:**
```rust
let result = client
    .get_object()
    .bucket(BUCKET_NAME)
    .key("some-key")
    .send()
    .await;
match result {
    Ok(_output) => { /* Do something with the output */ }
    Err(err) => match err.into_service_error() {
        GetObjectError { kind, .. } => match kind {
            GetObjectErrorKind::InvalidObjectState(value) => println!("invalid object state: {:?}", value),
            GetObjectErrorKind::NoSuchKey(_) => println!("object didn't exist"),
        }
        err @ GetObjectError { .. } if err.code() == Some("SomeUnmodeledError") => {}
        err @ _ => return Err(err.into()),
    },
}
```
**After:**
```rust
// Needed to access the `.code()` function on the error type:
use aws_sdk_s3::types::ProvideErrorMetadata;
let result = client
    .get_object()
    .bucket(BUCKET_NAME)
    .key("some-key")
    .send()
    .await;
match result {
    Ok(_output) => { /* Do something with the output */ }
    Err(err) => match err.into_service_error() {
        GetObjectError::InvalidObjectState(value) => {
            println!("invalid object state: {:?}", value);
        }
        GetObjectError::NoSuchKey(_) => {
            println!("object didn't exist");
        }
        err if err.code() == Some("SomeUnmodeledError") => {}
        err @ _ => return Err(err.into()),
    },
}
```
</details>
"""
references = ["smithy-rs#76", "smithy-rs#2129", "smithy-rs#2075"]
meta = { "breaking" = true, "tada" = false, "bug" = false }
author = "jdisanti"

[[smithy-rs]]
message = """
The `*Error` and `*ErrorKind` types have been combined to make error matching simpler.
<details>
<summary>Example with S3</summary>
**Before:**
```rust
let result = client
    .get_object()
    .bucket(BUCKET_NAME)
    .key("some-key")
    .send()
    .await;
match result {
    Ok(_output) => { /* Do something with the output */ }
    Err(err) => match err.into_service_error() {
        GetObjectError { kind, .. } => match kind {
            GetObjectErrorKind::InvalidObjectState(value) => println!("invalid object state: {:?}", value),
            GetObjectErrorKind::NoSuchKey(_) => println!("object didn't exist"),
        }
        err @ GetObjectError { .. } if err.code() == Some("SomeUnmodeledError") => {}
        err @ _ => return Err(err.into()),
    },
}
```
**After:**
```rust
// Needed to access the `.code()` function on the error type:
use aws_sdk_s3::types::ProvideErrorMetadata;
let result = client
    .get_object()
    .bucket(BUCKET_NAME)
    .key("some-key")
    .send()
    .await;
match result {
    Ok(_output) => { /* Do something with the output */ }
    Err(err) => match err.into_service_error() {
        GetObjectError::InvalidObjectState(value) => {
            println!("invalid object state: {:?}", value);
        }
        GetObjectError::NoSuchKey(_) => {
            println!("object didn't exist");
        }
        err if err.code() == Some("SomeUnmodeledError") => {}
        err @ _ => return Err(err.into()),
    },
}
```
</details>
"""
references = ["smithy-rs#76", "smithy-rs#2129", "smithy-rs#2075"]
meta = { "breaking" = true, "tada" = false, "bug" = false, "target" = "client"}
author = "jdisanti"

[[smithy-rs]]
message = "`aws_smithy_types::Error` has been renamed to `aws_smithy_types::error::ErrorMetadata`."
references = ["smithy-rs#76", "smithy-rs#2129"]
meta = { "breaking" = true, "tada" = false, "bug" = false, "target" = "client"}
author = "jdisanti"

[[aws-sdk-rust]]
message = "`aws_smithy_types::Error` has been renamed to `aws_smithy_types::error::ErrorMetadata`."
references = ["smithy-rs#76", "smithy-rs#2129"]
meta = { "breaking" = true, "tada" = false, "bug" = false }
author = "jdisanti"
=======
[[smithy-rs]]
message = "The [`@uniqueItems`](https://smithy.io/2.0/spec/constraint-traits.html#uniqueitems-trait) trait on `list` shapes is now supported in server SDKs."
references = ["smithy-rs#2232", "smithy-rs#1670"]
meta = { "breaking" = false, "tada" = true, "bug" = false, "target" = "server"}
author = "david-perez"
>>>>>>> bed7b97f
<|MERGE_RESOLUTION|>--- conflicted
+++ resolved
@@ -55,7 +55,12 @@
 meta = { "breaking" = false, "tada" = false, "bug" = false }
 author = "ysaito1001"
 
-<<<<<<< HEAD
+[[smithy-rs]]
+message = "The [`@uniqueItems`](https://smithy.io/2.0/spec/constraint-traits.html#uniqueitems-trait) trait on `list` shapes is now supported in server SDKs."
+references = ["smithy-rs#2232", "smithy-rs#1670"]
+meta = { "breaking" = false, "tada" = true, "bug" = false, "target" = "server"}
+author = "david-perez"
+
 [[aws-sdk-rust]]
 message = """Request IDs can now be easily retrieved on successful responses. For example, with S3:
 ```rust
@@ -218,11 +223,4 @@
 message = "`aws_smithy_types::Error` has been renamed to `aws_smithy_types::error::ErrorMetadata`."
 references = ["smithy-rs#76", "smithy-rs#2129"]
 meta = { "breaking" = true, "tada" = false, "bug" = false }
-author = "jdisanti"
-=======
-[[smithy-rs]]
-message = "The [`@uniqueItems`](https://smithy.io/2.0/spec/constraint-traits.html#uniqueitems-trait) trait on `list` shapes is now supported in server SDKs."
-references = ["smithy-rs#2232", "smithy-rs#1670"]
-meta = { "breaking" = false, "tada" = true, "bug" = false, "target" = "server"}
-author = "david-perez"
->>>>>>> bed7b97f
+author = "jdisanti"