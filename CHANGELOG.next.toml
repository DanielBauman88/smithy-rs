# Example changelog entries
# [[aws-sdk-rust]]
# message = "Fix typos in module documentation for generated crates"
# references = ["smithy-rs#920"]
# meta = { "breaking" = false, "tada" = false, "bug" = false }
# author = "rcoh"
#
# [[smithy-rs]]
# message = "Fix typos in module documentation for generated crates"
# references = ["smithy-rs#920"]
# meta = { "breaking" = false, "tada" = false, "bug" = false, "target" = "client | server | all"}
<<<<<<< HEAD
# author = "rcoh"

[[smithy-rs]]
message = "`@sparse` list shapes and map shapes with constraint traits and with constrained members are now supported"
references = ["smithy-rs#2213"]
meta = { "breaking" = false, "tada" = false, "bug" = true, "target" = "server"}
author = "david-perez"

[[aws-sdk-rust]]
message = """
Improve SDK credentials caching through type safety. `LazyCachingCredentialsProvider` has been renamed to `LazyCredentialsCache` and is no longer treated as a credentials provider. Furthermore, you do not create a `LazyCredentialsCache` directly, and instead you interact with `CredentialsCache`. This introduces the following breaking changes.

If you previously used `LazyCachingCredentialsProvider`, you can replace it with `CredentialsCache`.
<details>
<summary>Example</summary>

Before:
```rust
use aws_config::meta::credentials::lazy_caching::LazyCachingCredentialsProvider;
use aws_types::provider::ProvideCredentials;

fn make_provider() -> impl ProvideCredentials {
    // --snip--
}

let credentials_provider =
    LazyCachingCredentialsProvider::builder()
        .load(make_provider())
        .build();

let sdk_config = aws_config::from_env()
    .credentials_provider(credentials_provider)
    .load()
    .await;

let client = aws_sdk_s3::Client::new(&sdk_config);
```

After:
```rust
use aws_credential_types::cache::CredentialsCache;
use aws_types::provider::ProvideCredentials;

fn make_provider() -> impl ProvideCredentials {
    // --snip--
}

// Wrapping a result of `make_provider` in `LazyCredentialsCache` is done automatically.
let sdk_config = aws_config::from_env()
    .credentials_cache(CredentialsCache::lazy()) // This line can be omitted because it is on by default.
    .credentials_provider(make_provider())
    .load()
    .await;

let client = aws_sdk_s3::Client::new(&sdk_config);
```

If you previously configured a `LazyCachingCredentialsProvider`, you can use the builder for `LazyCredentialsCache` instead.

Before:
```rust
use aws_config::meta::credentials::lazy_caching::LazyCachingCredentialsProvider;
use aws_types::provider::ProvideCredentials;
use std::time::Duration;

fn make_provider() -> impl ProvideCredentials {
    // --snip--
}

let credentials_provider =
    LazyCachingCredentialsProvider::builder()
        .load(make_provider())
        .load_timeout(Duration::from_secs(60)) // Configures timeout.
        .build();

let sdk_config = aws_config::from_env()
    .credentials_provider(credentials_provider)
    .load()
    .await;

let client = aws_sdk_s3::Client::new(&sdk_config);
```

After:
```rust
use aws_credential_types::cache::CredentialsCache;
use aws_types::provider::ProvideCredentials;
use std::time::Duration;

fn make_provider() -> impl ProvideCredentials {
    // --snip--
}

let sdk_config = aws_config::from_env()
    .credentials_cache(
        CredentialsCache::lazy_builder()
            .load_timeout(Duration::from_secs(60)) // Configures timeout.
            .into_credentials_cache(),
    )
    .credentials_provider(make_provider())
    .load()
    .await;

let client = aws_sdk_s3::Client::new(&sdk_config);
```

The examples above only demonstrate how to use `credentials_cache` and `credentials_provider` methods on `aws_config::ConfigLoader` but the same code update can be applied when you interact with `aws_types::sdk_config::Builder` or the builder for a service-specific config, e.g. `aws_sdk_s3::config::Builder`.

</details>


If you previously configured a `DefaultCredentialsChain` by calling `load_timeout`, `buffer_time`, or `default_credential_expiration` on its builder, you need to call the same set of methods on the builder for `LazyCredentialsCache` instead.
<details>
<summary>Example</summary>

Before:
```rust
use aws_config::default_provider::credentials::DefaultCredentialsChain;
use std::time::Duration;

let credentials_provider = DefaultCredentialsChain::builder()
    .buffer_time(Duration::from_secs(30))
    .default_credential_expiration(Duration::from_secs(20 * 60))
    .build()
    .await;

let sdk_config = aws_config::from_env()
    .credentials_provider(credentials_provider)
    .load()
    .await;

let client = aws_sdk_s3::Client::new(&sdk_config);
```

After:
```rust
use aws_config::default_provider::credentials::default_provider;
use aws_credential_types::cache::CredentialsCache;
use std::time::Duration;

// Previously used methods no longer exist on the builder for `DefaultCredentialsChain`.
let credentials_provider = default_provider().await;

let sdk_config = aws_config::from_env()
    .credentials_cache(
        CredentialsCache::lazy_builder()
            .buffer_time(Duration::from_secs(30))
            .default_credential_expiration(Duration::from_secs(20 * 60))
            .into_credentials_cache(),
    )
    .credentials_provider(credentials_provider)
    .load()
    .await;

let client = aws_sdk_s3::Client::new(&sdk_config);
```

</details>
"""
references = ["smithy-rs#2122", "smithy-rs#2227"]
meta = { "breaking" = true, "tada" = false, "bug" = false }
author = "ysaito1001"

[[aws-sdk-rust]]
message = """
The introduction of `CredentialsCache` comes with an accompanying type `SharedCredentialsCache`, which we will store in the property bag instead of a `SharedCredentialsProvider`. As a result, `aws_http::auth:set_provider` has been updated to `aws_http::auth::set_credentials_cache`.

Before:
```rust
use aws_credential_types::Credentials;
use aws_credential_types::provider::SharedCredentialsProvider;
use aws_http::auth::set_provider;
use aws_smithy_http::body::SdkBody;
use aws_smithy_http::operation;

let mut req = operation::Request::new(http::Request::new(SdkBody::from("some body")));
let credentials = Credentials::new("example", "example", None, None, "my_provider_name");
set_provider(
    &mut req.properties_mut(),
    SharedCredentialsProvider::new(credentials),
);
```

After:
```rust
use aws_credential_types::Credentials;
use aws_credential_types::cache::{CredentialsCache, SharedCredentialsCache};
use aws_credential_types::provider::SharedCredentialsProvider;
use aws_http::auth::set_credentials_cache;
use aws_smithy_http::body::SdkBody;
use aws_smithy_http::operation;

let mut req = operation::Request::new(http::Request::new(SdkBody::from("some body")));
let credentials = Credentials::new("example", "example", None, None, "my_provider_name");
let credentials_cache = CredentialsCache::lazy_builder()
    .into_credentials_cache()
    .create_cache(SharedCredentialsProvider::new(credentials));
set_credentials_cache(
    &mut req.properties_mut(),
    SharedCredentialsCache::new(credentials_cache),
);
```
"""
references = ["smithy-rs#2122", "smithy-rs#2227"]
meta = { "breaking" = true, "tada" = false, "bug" = false }
author = "ysaito1001"

[[smithy-rs]]
message = "`aws_smithy_types::date_time::DateTime`, `aws_smithy_types::Blob` now implement the `Eq` and `Hash` traits"
references = ["smithy-rs#2223"]
meta = { "breaking" = false, "tada" = false, "bug" = false, "target" = "all"}
author = "david-perez"

[[smithy-rs]]
message = "Code-generated types for server SDKs now implement the `Eq` and `Hash` traits when possible"
references = ["smithy-rs#2223"]
meta = { "breaking" = false, "tada" = false, "bug" = false, "target" = "server"}
author = "david-perez"

[[aws-sdk-rust]]
message = "Fix endpoint for s3.write_get_object_response(). This bug was introduced in 0.53."
references = ["smithy-rs#2204"]
meta = { "breaking" = false, "tada" = false, "bug" = true }
author = "rcoh"

[[aws-sdk-rust]]
message = "Add `with_test_defaults()` and `set_test_defaults()` to `<service>::Config`. These methods fill in defaults for configuration that is mandatory to successfully send a request."
references = ["smithy-rs#2204"]
meta = { "breaking" = false, "tada" = false, "bug" = false }
author = "rcoh"


[[aws-sdk-rust]]
message = """Request IDs can now be easily retrieved on successful responses. For example, with S3:
```rust
// Import the trait to get the `request_id` method on outputs
use aws_sdk_s3::types::RequestId;

let output = client.list_buckets().send().await?;
println!("Request ID: {:?}", output.request_id());
```
"""
references = ["smithy-rs#76", "smithy-rs#2129"]
meta = { "breaking" = true, "tada" = false, "bug" = false }
author = "jdisanti"

[[aws-sdk-rust]]
message = """Retrieving a request ID from errors now requires importing the `RequestId` trait. For example, with S3:
```rust
use aws_sdk_s3::types::RequestId;

println!("Request ID: {:?}", error.request_id());
```
"""
references = ["smithy-rs#76", "smithy-rs#2129"]
meta = { "breaking" = true, "tada" = false, "bug" = false }
author = "jdisanti"

[[smithy-rs]]
message = "Generic clients no longer expose a `request_id()` function on errors. To get request ID functionality, use the SDK code generator."
references = ["smithy-rs#76", "smithy-rs#2129"]
meta = { "breaking" = true, "tada" = false, "bug" = false, "target" = "client"}
author = "jdisanti"

[[aws-sdk-rust]]
message = "The `message()` and `code()` methods on errors have been moved into `ErrorMetadata` trait. This trait will need to be imported to continue calling these."
references = ["smithy-rs#76", "smithy-rs#2129"]
meta = { "breaking" = true, "tada" = false, "bug" = false }
author = "jdisanti"

[[smithy-rs]]
message = "The `message()` and `code()` methods on errors have been moved into `ErrorMetadata` trait. This trait will need to be imported to continue calling these."
references = ["smithy-rs#76", "smithy-rs#2129"]
meta = { "breaking" = true, "tada" = false, "bug" = false, "target" = "client"}
author = "jdisanti"

[[aws-sdk-rust]]
message = """
The `*Error` and `*ErrorKind` types have been combined to make error matching simpler.

<details>
<summary>Example with S3</summary>

**Before:**

```rust
let result = client
    .get_object()
    .bucket(BUCKET_NAME)
    .key("some-key")
    .send()
    .await;
match result {
    Ok(_output) => { /* Do something with the output */ }
    Err(err) => match err.into_service_error() {
        GetObjectError { kind, .. } => match kind {
            GetObjectErrorKind::InvalidObjectState(value) => println!("invalid object state: {:?}", value),
            GetObjectErrorKind::NoSuchKey(_) => println!("object didn't exist"),
        }
        err @ GetObjectError { .. } if err.code() == Some("SomeUnmodeledError") => {}
        err @ _ => return Err(err.into()),
    },
}
```

**After:**

```rust
// Needed to access the `.code()` function on the error type:
use aws_sdk_s3::types::ErrorMetadata;

let result = client
    .get_object()
    .bucket(BUCKET_NAME)
    .key("some-key")
    .send()
    .await;
match result {
    Ok(_output) => { /* Do something with the output */ }
    Err(err) => match err.into_service_error() {
        GetObjectError::InvalidObjectState(value) => {
            println!("invalid object state: {:?}", value);
        }
        GetObjectError::NoSuchKey(_) => {
            println!("object didn't exist");
        }
        err if err.code() == Some("SomeUnmodeledError") => {}
        err @ _ => return Err(err.into()),
    },
}
```

</details>
"""
references = ["smithy-rs#76", "smithy-rs#2129", "smithy-rs#2075"]
meta = { "breaking" = true, "tada" = false, "bug" = false }
author = "jdisanti"

[[smithy-rs]]
message = """
The `*Error` and `*ErrorKind` types have been combined to make error matching simpler.

<details>
<summary>Example with S3</summary>

**Before:**

```rust
let result = client
    .get_object()
    .bucket(BUCKET_NAME)
    .key("some-key")
    .send()
    .await;
match result {
    Ok(_output) => { /* Do something with the output */ }
    Err(err) => match err.into_service_error() {
        GetObjectError { kind, .. } => match kind {
            GetObjectErrorKind::InvalidObjectState(value) => println!("invalid object state: {:?}", value),
            GetObjectErrorKind::NoSuchKey(_) => println!("object didn't exist"),
        }
        err @ GetObjectError { .. } if err.code() == Some("SomeUnmodeledError") => {}
        err @ _ => return Err(err.into()),
    },
}
```

**After:**

```rust
// Needed to access the `.code()` function on the error type:
use aws_sdk_s3::types::ErrorMetadata;

let result = client
    .get_object()
    .bucket(BUCKET_NAME)
    .key("some-key")
    .send()
    .await;
match result {
    Ok(_output) => { /* Do something with the output */ }
    Err(err) => match err.into_service_error() {
        GetObjectError::InvalidObjectState(value) => {
            println!("invalid object state: {:?}", value);
        }
        GetObjectError::NoSuchKey(_) => {
            println!("object didn't exist");
        }
        err if err.code() == Some("SomeUnmodeledError") => {}
        err @ _ => return Err(err.into()),
    },
}
```

</details>
"""
references = ["smithy-rs#76", "smithy-rs#2129", "smithy-rs#2075"]
meta = { "breaking" = true, "tada" = false, "bug" = false, "target" = "client"}
author = "jdisanti"
=======
# author = "rcoh"
>>>>>>> 0965f12f
<|MERGE_RESOLUTION|>--- conflicted
+++ resolved
@@ -9,245 +9,13 @@
 # message = "Fix typos in module documentation for generated crates"
 # references = ["smithy-rs#920"]
 # meta = { "breaking" = false, "tada" = false, "bug" = false, "target" = "client | server | all"}
-<<<<<<< HEAD
 # author = "rcoh"
-
-[[smithy-rs]]
-message = "`@sparse` list shapes and map shapes with constraint traits and with constrained members are now supported"
-references = ["smithy-rs#2213"]
-meta = { "breaking" = false, "tada" = false, "bug" = true, "target" = "server"}
-author = "david-perez"
-
-[[aws-sdk-rust]]
-message = """
-Improve SDK credentials caching through type safety. `LazyCachingCredentialsProvider` has been renamed to `LazyCredentialsCache` and is no longer treated as a credentials provider. Furthermore, you do not create a `LazyCredentialsCache` directly, and instead you interact with `CredentialsCache`. This introduces the following breaking changes.
-
-If you previously used `LazyCachingCredentialsProvider`, you can replace it with `CredentialsCache`.
-<details>
-<summary>Example</summary>
-
-Before:
-```rust
-use aws_config::meta::credentials::lazy_caching::LazyCachingCredentialsProvider;
-use aws_types::provider::ProvideCredentials;
-
-fn make_provider() -> impl ProvideCredentials {
-    // --snip--
-}
-
-let credentials_provider =
-    LazyCachingCredentialsProvider::builder()
-        .load(make_provider())
-        .build();
-
-let sdk_config = aws_config::from_env()
-    .credentials_provider(credentials_provider)
-    .load()
-    .await;
-
-let client = aws_sdk_s3::Client::new(&sdk_config);
-```
-
-After:
-```rust
-use aws_credential_types::cache::CredentialsCache;
-use aws_types::provider::ProvideCredentials;
-
-fn make_provider() -> impl ProvideCredentials {
-    // --snip--
-}
-
-// Wrapping a result of `make_provider` in `LazyCredentialsCache` is done automatically.
-let sdk_config = aws_config::from_env()
-    .credentials_cache(CredentialsCache::lazy()) // This line can be omitted because it is on by default.
-    .credentials_provider(make_provider())
-    .load()
-    .await;
-
-let client = aws_sdk_s3::Client::new(&sdk_config);
-```
-
-If you previously configured a `LazyCachingCredentialsProvider`, you can use the builder for `LazyCredentialsCache` instead.
-
-Before:
-```rust
-use aws_config::meta::credentials::lazy_caching::LazyCachingCredentialsProvider;
-use aws_types::provider::ProvideCredentials;
-use std::time::Duration;
-
-fn make_provider() -> impl ProvideCredentials {
-    // --snip--
-}
-
-let credentials_provider =
-    LazyCachingCredentialsProvider::builder()
-        .load(make_provider())
-        .load_timeout(Duration::from_secs(60)) // Configures timeout.
-        .build();
-
-let sdk_config = aws_config::from_env()
-    .credentials_provider(credentials_provider)
-    .load()
-    .await;
-
-let client = aws_sdk_s3::Client::new(&sdk_config);
-```
-
-After:
-```rust
-use aws_credential_types::cache::CredentialsCache;
-use aws_types::provider::ProvideCredentials;
-use std::time::Duration;
-
-fn make_provider() -> impl ProvideCredentials {
-    // --snip--
-}
-
-let sdk_config = aws_config::from_env()
-    .credentials_cache(
-        CredentialsCache::lazy_builder()
-            .load_timeout(Duration::from_secs(60)) // Configures timeout.
-            .into_credentials_cache(),
-    )
-    .credentials_provider(make_provider())
-    .load()
-    .await;
-
-let client = aws_sdk_s3::Client::new(&sdk_config);
-```
-
-The examples above only demonstrate how to use `credentials_cache` and `credentials_provider` methods on `aws_config::ConfigLoader` but the same code update can be applied when you interact with `aws_types::sdk_config::Builder` or the builder for a service-specific config, e.g. `aws_sdk_s3::config::Builder`.
-
-</details>
-
-
-If you previously configured a `DefaultCredentialsChain` by calling `load_timeout`, `buffer_time`, or `default_credential_expiration` on its builder, you need to call the same set of methods on the builder for `LazyCredentialsCache` instead.
-<details>
-<summary>Example</summary>
-
-Before:
-```rust
-use aws_config::default_provider::credentials::DefaultCredentialsChain;
-use std::time::Duration;
-
-let credentials_provider = DefaultCredentialsChain::builder()
-    .buffer_time(Duration::from_secs(30))
-    .default_credential_expiration(Duration::from_secs(20 * 60))
-    .build()
-    .await;
-
-let sdk_config = aws_config::from_env()
-    .credentials_provider(credentials_provider)
-    .load()
-    .await;
-
-let client = aws_sdk_s3::Client::new(&sdk_config);
-```
-
-After:
-```rust
-use aws_config::default_provider::credentials::default_provider;
-use aws_credential_types::cache::CredentialsCache;
-use std::time::Duration;
-
-// Previously used methods no longer exist on the builder for `DefaultCredentialsChain`.
-let credentials_provider = default_provider().await;
-
-let sdk_config = aws_config::from_env()
-    .credentials_cache(
-        CredentialsCache::lazy_builder()
-            .buffer_time(Duration::from_secs(30))
-            .default_credential_expiration(Duration::from_secs(20 * 60))
-            .into_credentials_cache(),
-    )
-    .credentials_provider(credentials_provider)
-    .load()
-    .await;
-
-let client = aws_sdk_s3::Client::new(&sdk_config);
-```
-
-</details>
-"""
-references = ["smithy-rs#2122", "smithy-rs#2227"]
-meta = { "breaking" = true, "tada" = false, "bug" = false }
-author = "ysaito1001"
-
-[[aws-sdk-rust]]
-message = """
-The introduction of `CredentialsCache` comes with an accompanying type `SharedCredentialsCache`, which we will store in the property bag instead of a `SharedCredentialsProvider`. As a result, `aws_http::auth:set_provider` has been updated to `aws_http::auth::set_credentials_cache`.
-
-Before:
-```rust
-use aws_credential_types::Credentials;
-use aws_credential_types::provider::SharedCredentialsProvider;
-use aws_http::auth::set_provider;
-use aws_smithy_http::body::SdkBody;
-use aws_smithy_http::operation;
-
-let mut req = operation::Request::new(http::Request::new(SdkBody::from("some body")));
-let credentials = Credentials::new("example", "example", None, None, "my_provider_name");
-set_provider(
-    &mut req.properties_mut(),
-    SharedCredentialsProvider::new(credentials),
-);
-```
-
-After:
-```rust
-use aws_credential_types::Credentials;
-use aws_credential_types::cache::{CredentialsCache, SharedCredentialsCache};
-use aws_credential_types::provider::SharedCredentialsProvider;
-use aws_http::auth::set_credentials_cache;
-use aws_smithy_http::body::SdkBody;
-use aws_smithy_http::operation;
-
-let mut req = operation::Request::new(http::Request::new(SdkBody::from("some body")));
-let credentials = Credentials::new("example", "example", None, None, "my_provider_name");
-let credentials_cache = CredentialsCache::lazy_builder()
-    .into_credentials_cache()
-    .create_cache(SharedCredentialsProvider::new(credentials));
-set_credentials_cache(
-    &mut req.properties_mut(),
-    SharedCredentialsCache::new(credentials_cache),
-);
-```
-"""
-references = ["smithy-rs#2122", "smithy-rs#2227"]
-meta = { "breaking" = true, "tada" = false, "bug" = false }
-author = "ysaito1001"
-
-[[smithy-rs]]
-message = "`aws_smithy_types::date_time::DateTime`, `aws_smithy_types::Blob` now implement the `Eq` and `Hash` traits"
-references = ["smithy-rs#2223"]
-meta = { "breaking" = false, "tada" = false, "bug" = false, "target" = "all"}
-author = "david-perez"
-
-[[smithy-rs]]
-message = "Code-generated types for server SDKs now implement the `Eq` and `Hash` traits when possible"
-references = ["smithy-rs#2223"]
-meta = { "breaking" = false, "tada" = false, "bug" = false, "target" = "server"}
-author = "david-perez"
-
-[[aws-sdk-rust]]
-message = "Fix endpoint for s3.write_get_object_response(). This bug was introduced in 0.53."
-references = ["smithy-rs#2204"]
-meta = { "breaking" = false, "tada" = false, "bug" = true }
-author = "rcoh"
-
-[[aws-sdk-rust]]
-message = "Add `with_test_defaults()` and `set_test_defaults()` to `<service>::Config`. These methods fill in defaults for configuration that is mandatory to successfully send a request."
-references = ["smithy-rs#2204"]
-meta = { "breaking" = false, "tada" = false, "bug" = false }
-author = "rcoh"
-
 
 [[aws-sdk-rust]]
 message = """Request IDs can now be easily retrieved on successful responses. For example, with S3:
 ```rust
 // Import the trait to get the `request_id` method on outputs
 use aws_sdk_s3::types::RequestId;
-
 let output = client.list_buckets().send().await?;
 println!("Request ID: {:?}", output.request_id());
 ```
@@ -260,7 +28,6 @@
 message = """Retrieving a request ID from errors now requires importing the `RequestId` trait. For example, with S3:
 ```rust
 use aws_sdk_s3::types::RequestId;
-
 println!("Request ID: {:?}", error.request_id());
 ```
 """
@@ -289,12 +56,9 @@
 [[aws-sdk-rust]]
 message = """
 The `*Error` and `*ErrorKind` types have been combined to make error matching simpler.
-
 <details>
 <summary>Example with S3</summary>
-
 **Before:**
-
 ```rust
 let result = client
     .get_object()
@@ -314,13 +78,10 @@
     },
 }
 ```
-
 **After:**
-
 ```rust
 // Needed to access the `.code()` function on the error type:
 use aws_sdk_s3::types::ErrorMetadata;
-
 let result = client
     .get_object()
     .bucket(BUCKET_NAME)
@@ -341,7 +102,6 @@
     },
 }
 ```
-
 </details>
 """
 references = ["smithy-rs#76", "smithy-rs#2129", "smithy-rs#2075"]
@@ -351,12 +111,9 @@
 [[smithy-rs]]
 message = """
 The `*Error` and `*ErrorKind` types have been combined to make error matching simpler.
-
 <details>
 <summary>Example with S3</summary>
-
 **Before:**
-
 ```rust
 let result = client
     .get_object()
@@ -376,13 +133,10 @@
     },
 }
 ```
-
 **After:**
-
 ```rust
 // Needed to access the `.code()` function on the error type:
 use aws_sdk_s3::types::ErrorMetadata;
-
 let result = client
     .get_object()
     .bucket(BUCKET_NAME)
@@ -403,12 +157,8 @@
     },
 }
 ```
-
 </details>
 """
 references = ["smithy-rs#76", "smithy-rs#2129", "smithy-rs#2075"]
 meta = { "breaking" = true, "tada" = false, "bug" = false, "target" = "client"}
-author = "jdisanti"
-=======
-# author = "rcoh"
->>>>>>> 0965f12f
+author = "jdisanti"