--- conflicted
+++ resolved
@@ -76,7 +76,67 @@
 meta = { "breaking" = true, "tada" = false, "bug" = false }
 author = "ysaito1001"
 
-<<<<<<< HEAD
+[[smithy-rs]]
+message = "Servers support the `@default` trait: models can specify default values. Default values will be automatically supplied when not manually set."
+references = ["smithy-rs#1879"]
+meta = { "breaking" = false, "tada" = false, "bug" = false, "target" = "server"}
+author = "82marbag"
+
+[[smithy-rs]]
+message = "The constraint `@length` on non-streaming blob shapes is supported."
+references = ["smithy-rs#2131"]
+meta = { "breaking" = false, "tada" = false, "bug" = false, "target" = "server"}
+author = "82marbag"
+
+[[aws-sdk-rust]]
+references = ["smithy-rs#2152"]
+meta = { "breaking" = false, "tada" = false, "bug" = false }
+author = "rcoh"
+message = """Add support for overriding profile name and profile file location across all providers. Prior to this change, each provider needed to be updated individually.
+
+### Before
+```rust
+use aws_config::profile::{ProfileFileCredentialsProvider, ProfileFileRegionProvider};
+use aws_config::profile::profile_file::{ProfileFiles, ProfileFileKind};
+
+let profile_files = ProfileFiles::builder()
+    .with_file(ProfileFileKind::Credentials, "some/path/to/credentials-file")
+    .build();
+let credentials_provider = ProfileFileCredentialsProvider::builder()
+    .profile_files(profile_files.clone())
+    .build();
+let region_provider = ProfileFileRegionProvider::builder()
+    .profile_files(profile_files)
+    .build();
+
+let sdk_config = aws_config::from_env()
+    .credentials_provider(credentials_provider)
+    .region(region_provider)
+    .load()
+    .await;
+```
+
+### After
+```rust
+use aws_config::profile::{ProfileFileCredentialsProvider, ProfileFileRegionProvider};
+use aws_config::profile::profile_file::{ProfileFiles, ProfileFileKind};
+
+let profile_files = ProfileFiles::builder()
+    .with_file(ProfileFileKind::Credentials, "some/path/to/credentials-file")
+    .build();
+let sdk_config = aws_config::from_env()
+    .profile_files(profile_files)
+    .load()
+    .await;
+/// ```
+"""
+
+[[smithy-rs]]
+message = "Fix bug where string default values were not supported for endpoint parameters"
+references = ["smithy-rs#2150"]
+meta = { "breaking" = false, "tada" = false, "bug" = true, "target" = "client"}
+author = "rcoh"
+
 [[aws-sdk-rust]]
 message = """
 Improve SDK credentials caching through type safety. `LazyCachingCredentialsProvider` has been renamed to `LazyCredentialsCache` and is no longer treated as a credentials provider. Furthermore, you do not create a `LazyCredentialsCache` directly, and instead you interact with `CredentialsCache`. This introduces the following breaking changes.
@@ -233,66 +293,4 @@
 """
 references = ["smithy-rs#2122"]
 meta = { "breaking" = true, "tada" = false, "bug" = false }
-author = "ysaito1001"
-=======
-[[smithy-rs]]
-message = "Servers support the `@default` trait: models can specify default values. Default values will be automatically supplied when not manually set."
-references = ["smithy-rs#1879"]
-meta = { "breaking" = false, "tada" = false, "bug" = false, "target" = "server"}
-author = "82marbag"
-
-[[smithy-rs]]
-message = "The constraint `@length` on non-streaming blob shapes is supported."
-references = ["smithy-rs#2131"]
-meta = { "breaking" = false, "tada" = false, "bug" = false, "target" = "server"}
-author = "82marbag"
-
-[[aws-sdk-rust]]
-references = ["smithy-rs#2152"]
-meta = { "breaking" = false, "tada" = false, "bug" = false }
-author = "rcoh"
-message = """Add support for overriding profile name and profile file location across all providers. Prior to this change, each provider needed to be updated individually.
-
-### Before
-```rust
-use aws_config::profile::{ProfileFileCredentialsProvider, ProfileFileRegionProvider};
-use aws_config::profile::profile_file::{ProfileFiles, ProfileFileKind};
-
-let profile_files = ProfileFiles::builder()
-    .with_file(ProfileFileKind::Credentials, "some/path/to/credentials-file")
-    .build();
-let credentials_provider = ProfileFileCredentialsProvider::builder()
-    .profile_files(profile_files.clone())
-    .build();
-let region_provider = ProfileFileRegionProvider::builder()
-    .profile_files(profile_files)
-    .build();
-
-let sdk_config = aws_config::from_env()
-    .credentials_provider(credentials_provider)
-    .region(region_provider)
-    .load()
-    .await;
-```
-
-### After
-```rust
-use aws_config::profile::{ProfileFileCredentialsProvider, ProfileFileRegionProvider};
-use aws_config::profile::profile_file::{ProfileFiles, ProfileFileKind};
-
-let profile_files = ProfileFiles::builder()
-    .with_file(ProfileFileKind::Credentials, "some/path/to/credentials-file")
-    .build();
-let sdk_config = aws_config::from_env()
-    .profile_files(profile_files)
-    .load()
-    .await;
-/// ```
-"""
-
-[[smithy-rs]]
-message = "Fix bug where string default values were not supported for endpoint parameters"
-references = ["smithy-rs#2150"]
-meta = { "breaking" = false, "tada" = false, "bug" = true, "target" = "client"}
-author = "rcoh"
->>>>>>> 5392a668
+author = "ysaito1001"