--- conflicted
+++ resolved
@@ -22,11 +22,8 @@
     val Nom: CargoDependency = CargoDependency("nom", CratesIo("7"))
     val PinProjectLite: CargoDependency = CargoDependency("pin-project-lite", CratesIo("0.2"))
     val Tower: CargoDependency = CargoDependency("tower", CratesIo("0.4"))
-<<<<<<< HEAD
+    val TokioDev: CargoDependency = CargoDependency("tokio", CratesIo("1.0"), scope = DependencyScope.Dev)
     val Tracing: CargoDependency = CargoDependency("tracing", CratesIo("0.1"))
-=======
-    val TokioDev: CargoDependency = CargoDependency("tokio", CratesIo("1.0"), scope = DependencyScope.Dev)
->>>>>>> 3a7c60c3
 
     fun SmithyHttpServer(runtimeConfig: RuntimeConfig) = runtimeConfig.runtimeCrate("http-server")
 }
