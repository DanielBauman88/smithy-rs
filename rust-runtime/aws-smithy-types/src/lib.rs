/*
 * Copyright Amazon.com, Inc. or its affiliates. All Rights Reserved.
 * SPDX-License-Identifier: Apache-2.0
 */

//! Protocol-agnostic types for smithy-rs.

#![warn(
    missing_docs,
    rustdoc::missing_crate_level_docs,
    missing_debug_implementations,
    rust_2018_idioms,
    unreachable_pub
)]

<<<<<<< HEAD
use std::collections::HashMap;
=======
use crate::error::{TryFromNumberError, TryFromNumberErrorKind};

mod blob;
pub use blob::Blob;
>>>>>>> 4515ab05

pub mod base64;
pub mod date_time;
mod document;
pub mod endpoint;
pub mod error;
pub mod primitive;
pub mod retry;
pub mod timeout;
<<<<<<< HEAD
mod number;

pub use number::Number;
pub use crate::date_time::DateTime;
pub use error::Error;

/// Binary Blob Type
///
/// Blobs represent protocol-agnostic binary content.
#[derive(Debug, PartialEq, Clone)]
pub struct Blob {
    inner: Vec<u8>,
}

impl Blob {
    /// Creates a new blob from the given `input`.
    pub fn new<T: Into<Vec<u8>>>(input: T) -> Self {
        Blob {
            inner: input.into(),
        }
    }

    /// Consumes the `Blob` and returns a `Vec<u8>` with its contents.
    pub fn into_inner(self) -> Vec<u8> {
        self.inner
    }
}

impl AsRef<[u8]> for Blob {
    fn as_ref(&self) -> &[u8] {
        &self.inner
    }
}

/* ANCHOR: document */

/// Document Type
///
/// Document types represents protocol-agnostic open content that is accessed like JSON data.
/// Open content is useful for modeling unstructured data that has no schema, data that can't be
/// modeled using rigid types, or data that has a schema that evolves outside of the purview of a model.
/// The serialization format of a document is an implementation detail of a protocol.
#[derive(Debug, Clone, PartialEq)]
pub enum Document {
    /// JSON object
    Object(HashMap<String, Document>),
    /// JSON array
    Array(Vec<Document>),
    /// JSON number
    Number(Number),
    /// JSON string
    String(String),
    /// JSON boolean
    Bool(bool),
    /// JSON null
    Null,
}

impl From<bool> for Document {
    fn from(value: bool) -> Self {
        Document::Bool(value)
    }
}

impl From<String> for Document {
    fn from(value: String) -> Self {
        Document::String(value)
    }
}

impl From<Vec<Document>> for Document {
    fn from(values: Vec<Document>) -> Self {
        Document::Array(values)
    }
}

impl From<HashMap<String, Document>> for Document {
    fn from(values: HashMap<String, Document>) -> Self {
        Document::Object(values)
    }
}

impl From<u64> for Document {
    fn from(value: u64) -> Self {
        Document::Number(Number::PosInt(value))
    }
}

impl From<i64> for Document {
    fn from(value: i64) -> Self {
        Document::Number(Number::NegInt(value))
    }
}

impl From<i32> for Document {
    fn from(value: i32) -> Self {
        Document::Number(Number::NegInt(value as i64))
=======
pub use date_time::DateTime;
pub use document::Document;
pub use error::Error;

/// A number type that implements Javascript / JSON semantics, modeled on serde_json:
/// <https://docs.serde.rs/src/serde_json/number.rs.html#20-22>
#[derive(Debug, Clone, Copy, PartialEq)]
pub enum Number {
    /// Unsigned 64-bit integer value.
    PosInt(u64),
    /// Signed 64-bit integer value. The wrapped value is _always_ negative.
    NegInt(i64),
    /// 64-bit floating-point value.
    Float(f64),
}

impl Number {
    /// Converts to an `f64` lossily.
    /// Use `Number::try_from` to make the conversion only if it is not lossy.
    pub fn to_f64_lossy(self) -> f64 {
        match self {
            Number::PosInt(v) => v as f64,
            Number::NegInt(v) => v as f64,
            Number::Float(v) => v as f64,
        }
    }

    /// Converts to an `f32` lossily.
    /// Use `Number::try_from` to make the conversion only if it is not lossy.
    pub fn to_f32_lossy(self) -> f32 {
        match self {
            Number::PosInt(v) => v as f32,
            Number::NegInt(v) => v as f32,
            Number::Float(v) => v as f32,
        }
    }
}

macro_rules! to_unsigned_integer_converter {
    ($typ:ident, $styp:expr) => {
        #[doc = "Converts to a `"]
        #[doc = $styp]
        #[doc = "`. This conversion fails if it is lossy."]
        impl TryFrom<Number> for $typ {
            type Error = TryFromNumberError;

            fn try_from(value: Number) -> Result<Self, Self::Error> {
                match value {
                    Number::PosInt(v) => Ok(Self::try_from(v)?),
                    Number::NegInt(v) => {
                        Err(TryFromNumberErrorKind::NegativeToUnsignedLossyConversion(v).into())
                    }
                    Number::Float(v) => {
                        Err(TryFromNumberErrorKind::FloatToIntegerLossyConversion(v).into())
                    }
                }
            }
        }
    };

    ($typ:ident) => {
        to_unsigned_integer_converter!($typ, stringify!($typ));
    };
}

macro_rules! to_signed_integer_converter {
    ($typ:ident, $styp:expr) => {
        #[doc = "Converts to a `"]
        #[doc = $styp]
        #[doc = "`. This conversion fails if it is lossy."]
        impl TryFrom<Number> for $typ {
            type Error = TryFromNumberError;

            fn try_from(value: Number) -> Result<Self, Self::Error> {
                match value {
                    Number::PosInt(v) => Ok(Self::try_from(v)?),
                    Number::NegInt(v) => Ok(Self::try_from(v)?),
                    Number::Float(v) => {
                        Err(TryFromNumberErrorKind::FloatToIntegerLossyConversion(v).into())
                    }
                }
            }
        }
    };

    ($typ:ident) => {
        to_signed_integer_converter!($typ, stringify!($typ));
    };
}

/// Converts to a `u64`. The conversion fails if it is lossy.
impl TryFrom<Number> for u64 {
    type Error = TryFromNumberError;

    fn try_from(value: Number) -> Result<Self, Self::Error> {
        match value {
            Number::PosInt(v) => Ok(v),
            Number::NegInt(v) => {
                Err(TryFromNumberErrorKind::NegativeToUnsignedLossyConversion(v).into())
            }
            Number::Float(v) => {
                Err(TryFromNumberErrorKind::FloatToIntegerLossyConversion(v).into())
            }
        }
    }
}
to_unsigned_integer_converter!(u32);
to_unsigned_integer_converter!(u16);
to_unsigned_integer_converter!(u8);

impl TryFrom<Number> for i64 {
    type Error = TryFromNumberError;

    fn try_from(value: Number) -> Result<Self, Self::Error> {
        match value {
            Number::PosInt(v) => Ok(Self::try_from(v)?),
            Number::NegInt(v) => Ok(v),
            Number::Float(v) => {
                Err(TryFromNumberErrorKind::FloatToIntegerLossyConversion(v).into())
            }
        }
    }
}
to_signed_integer_converter!(i32);
to_signed_integer_converter!(i16);
to_signed_integer_converter!(i8);

/// Converts to an `f64`. The conversion fails if it is lossy.
impl TryFrom<Number> for f64 {
    type Error = TryFromNumberError;

    fn try_from(value: Number) -> Result<Self, Self::Error> {
        match value {
            // Integers can only be represented with full precision in a float if they fit in the
            // significand, which is 24 bits in `f32` and 53 bits in `f64`.
            // https://github.com/rust-lang/rust/blob/58f11791af4f97572e7afd83f11cffe04bbbd12f/library/core/src/convert/num.rs#L151-L153
            Number::PosInt(v) => {
                if v <= (1 << 53) {
                    Ok(v as Self)
                } else {
                    Err(TryFromNumberErrorKind::U64ToFloatLossyConversion(v).into())
                }
            }
            Number::NegInt(v) => {
                if (-(1 << 53)..=(1 << 53)).contains(&v) {
                    Ok(v as Self)
                } else {
                    Err(TryFromNumberErrorKind::I64ToFloatLossyConversion(v).into())
                }
            }
            Number::Float(v) => Ok(v),
        }
    }
}

/// Converts to an `f64`. The conversion fails if it is lossy.
impl TryFrom<Number> for f32 {
    type Error = TryFromNumberError;

    fn try_from(value: Number) -> Result<Self, Self::Error> {
        match value {
            Number::PosInt(v) => {
                if v <= (1 << 24) {
                    Ok(v as Self)
                } else {
                    Err(TryFromNumberErrorKind::U64ToFloatLossyConversion(v).into())
                }
            }
            Number::NegInt(v) => {
                if (-(1 << 24)..=(1 << 24)).contains(&v) {
                    Ok(v as Self)
                } else {
                    Err(TryFromNumberErrorKind::I64ToFloatLossyConversion(v).into())
                }
            }
            Number::Float(v) => Err(TryFromNumberErrorKind::F64ToF32LossyConversion(v).into()),
        }
    }
}

#[cfg(test)]
mod number {
    use super::*;
    use crate::error::{TryFromNumberError, TryFromNumberErrorKind};

    macro_rules! to_unsigned_converter_tests {
        ($typ:ident) => {
            assert_eq!($typ::try_from(Number::PosInt(69u64)).unwrap(), 69);

            assert!(matches!(
                $typ::try_from(Number::PosInt(($typ::MAX as u64) + 1u64)).unwrap_err(),
                TryFromNumberError {
                    kind: TryFromNumberErrorKind::OutsideIntegerRange(..)
                }
            ));

            assert!(matches!(
                $typ::try_from(Number::NegInt(-1i64)).unwrap_err(),
                TryFromNumberError {
                    kind: TryFromNumberErrorKind::NegativeToUnsignedLossyConversion(..)
                }
            ));

            for val in [69.69f64, f64::NAN, f64::INFINITY, f64::NEG_INFINITY] {
                assert!(matches!(
                    $typ::try_from(Number::Float(val)).unwrap_err(),
                    TryFromNumberError {
                        kind: TryFromNumberErrorKind::FloatToIntegerLossyConversion(..)
                    }
                ));
            }
        };
    }

    #[test]
    fn to_u64() {
        assert_eq!(u64::try_from(Number::PosInt(69u64)).unwrap(), 69u64);

        assert!(matches!(
            u64::try_from(Number::NegInt(-1i64)).unwrap_err(),
            TryFromNumberError {
                kind: TryFromNumberErrorKind::NegativeToUnsignedLossyConversion(..)
            }
        ));

        for val in [69.69f64, f64::NAN, f64::INFINITY, f64::NEG_INFINITY] {
            assert!(matches!(
                u64::try_from(Number::Float(val)).unwrap_err(),
                TryFromNumberError {
                    kind: TryFromNumberErrorKind::FloatToIntegerLossyConversion(..)
                }
            ));
        }
    }

    #[test]
    fn to_u32() {
        to_unsigned_converter_tests!(u32);
    }

    #[test]
    fn to_u16() {
        to_unsigned_converter_tests!(u16);
    }

    #[test]
    fn to_u8() {
        to_unsigned_converter_tests!(u8);
    }

    macro_rules! to_signed_converter_tests {
        ($typ:ident) => {
            assert_eq!($typ::try_from(Number::PosInt(69u64)).unwrap(), 69);
            assert_eq!($typ::try_from(Number::NegInt(-69i64)).unwrap(), -69);

            assert!(matches!(
                $typ::try_from(Number::PosInt(($typ::MAX as u64) + 1u64)).unwrap_err(),
                TryFromNumberError {
                    kind: TryFromNumberErrorKind::OutsideIntegerRange(..)
                }
            ));

            assert!(matches!(
                $typ::try_from(Number::NegInt(($typ::MIN as i64) - 1i64)).unwrap_err(),
                TryFromNumberError {
                    kind: TryFromNumberErrorKind::OutsideIntegerRange(..)
                }
            ));

            for val in [69.69f64, f64::NAN, f64::INFINITY, f64::NEG_INFINITY] {
                assert!(matches!(
                    u64::try_from(Number::Float(val)).unwrap_err(),
                    TryFromNumberError {
                        kind: TryFromNumberErrorKind::FloatToIntegerLossyConversion(..)
                    }
                ));
            }
        };
    }

    #[test]
    fn to_i64() {
        assert_eq!(i64::try_from(Number::PosInt(69u64)).unwrap(), 69);
        assert_eq!(i64::try_from(Number::NegInt(-69i64)).unwrap(), -69);

        for val in [69.69f64, f64::NAN, f64::INFINITY, f64::NEG_INFINITY] {
            assert!(matches!(
                u64::try_from(Number::Float(val)).unwrap_err(),
                TryFromNumberError {
                    kind: TryFromNumberErrorKind::FloatToIntegerLossyConversion(..)
                }
            ));
        }
    }

    #[test]
    fn to_i32() {
        to_signed_converter_tests!(i32);
    }

    #[test]
    fn to_i16() {
        to_signed_converter_tests!(i16);
    }

    #[test]
    fn to_i8() {
        to_signed_converter_tests!(i8);
    }

    #[test]
    fn to_f64() {
        assert_eq!(f64::try_from(Number::PosInt(69u64)).unwrap(), 69f64);
        assert_eq!(f64::try_from(Number::NegInt(-69i64)).unwrap(), -69f64);
        assert_eq!(f64::try_from(Number::Float(-69f64)).unwrap(), -69f64);
        assert!(f64::try_from(Number::Float(f64::NAN)).unwrap().is_nan());
        assert_eq!(
            f64::try_from(Number::Float(f64::INFINITY)).unwrap(),
            f64::INFINITY
        );
        assert_eq!(
            f64::try_from(Number::Float(f64::NEG_INFINITY)).unwrap(),
            f64::NEG_INFINITY
        );

        let significand_max_u64: u64 = 1 << 53;
        let significand_max_i64: i64 = 1 << 53;

        assert_eq!(
            f64::try_from(Number::PosInt(significand_max_u64)).unwrap(),
            9007199254740992f64
        );

        assert_eq!(
            f64::try_from(Number::NegInt(significand_max_i64)).unwrap(),
            9007199254740992f64
        );
        assert_eq!(
            f64::try_from(Number::NegInt(-significand_max_i64)).unwrap(),
            -9007199254740992f64
        );

        assert!(matches!(
            f64::try_from(Number::PosInt(significand_max_u64 + 1)).unwrap_err(),
            TryFromNumberError {
                kind: TryFromNumberErrorKind::U64ToFloatLossyConversion(..)
            }
        ));

        assert!(matches!(
            f64::try_from(Number::NegInt(significand_max_i64 + 1)).unwrap_err(),
            TryFromNumberError {
                kind: TryFromNumberErrorKind::I64ToFloatLossyConversion(..)
            }
        ));
        assert!(matches!(
            f64::try_from(Number::NegInt(-significand_max_i64 - 1)).unwrap_err(),
            TryFromNumberError {
                kind: TryFromNumberErrorKind::I64ToFloatLossyConversion(..)
            }
        ));
    }

    #[test]
    fn to_f32() {
        assert_eq!(f32::try_from(Number::PosInt(69u64)).unwrap(), 69f32);
        assert_eq!(f32::try_from(Number::NegInt(-69i64)).unwrap(), -69f32);

        let significand_max_u64: u64 = 1 << 24;
        let significand_max_i64: i64 = 1 << 24;

        assert_eq!(
            f32::try_from(Number::PosInt(significand_max_u64)).unwrap(),
            16777216f32
        );

        assert_eq!(
            f32::try_from(Number::NegInt(significand_max_i64)).unwrap(),
            16777216f32
        );
        assert_eq!(
            f32::try_from(Number::NegInt(-significand_max_i64)).unwrap(),
            -16777216f32
        );

        assert!(matches!(
            f32::try_from(Number::PosInt(significand_max_u64 + 1)).unwrap_err(),
            TryFromNumberError {
                kind: TryFromNumberErrorKind::U64ToFloatLossyConversion(..)
            }
        ));

        assert!(matches!(
            f32::try_from(Number::NegInt(significand_max_i64 + 1)).unwrap_err(),
            TryFromNumberError {
                kind: TryFromNumberErrorKind::I64ToFloatLossyConversion(..)
            }
        ));
        assert!(matches!(
            f32::try_from(Number::NegInt(-significand_max_i64 - 1)).unwrap_err(),
            TryFromNumberError {
                kind: TryFromNumberErrorKind::I64ToFloatLossyConversion(..)
            }
        ));

        for val in [69f64, f64::NAN, f64::INFINITY, f64::NEG_INFINITY] {
            assert!(matches!(
                f32::try_from(Number::Float(val)).unwrap_err(),
                TryFromNumberError {
                    kind: TryFromNumberErrorKind::F64ToF32LossyConversion(..)
                }
            ));
        }
    }

    #[test]
    fn to_f64_lossy() {
        assert_eq!(Number::PosInt(69u64).to_f64_lossy(), 69f64);
        assert_eq!(
            Number::PosInt((1 << 53) + 1).to_f64_lossy(),
            9007199254740992f64
        );
        assert_eq!(
            Number::NegInt(-(1 << 53) - 1).to_f64_lossy(),
            -9007199254740992f64
        );
    }

    #[test]
    fn to_f32_lossy() {
        assert_eq!(Number::PosInt(69u64).to_f32_lossy(), 69f32);
        assert_eq!(Number::PosInt((1 << 24) + 1).to_f32_lossy(), 16777216f32);
        assert_eq!(Number::NegInt(-(1 << 24) - 1).to_f32_lossy(), -16777216f32);
        assert_eq!(
            Number::Float(1452089033.7674935).to_f32_lossy(),
            1452089100f32
        );
>>>>>>> 4515ab05
    }
}<|MERGE_RESOLUTION|>--- conflicted
+++ resolved
@@ -13,559 +13,17 @@
     unreachable_pub
 )]
 
-<<<<<<< HEAD
-use std::collections::HashMap;
-=======
-use crate::error::{TryFromNumberError, TryFromNumberErrorKind};
-
+pub mod base64;
 mod blob;
-pub use blob::Blob;
->>>>>>> 4515ab05
-
-pub mod base64;
 pub mod date_time;
 mod document;
 pub mod endpoint;
 pub mod error;
+mod number;
 pub mod primitive;
 pub mod retry;
 pub mod timeout;
-<<<<<<< HEAD
-mod number;
 
-pub use number::Number;
-pub use crate::date_time::DateTime;
-pub use error::Error;
-
-/// Binary Blob Type
-///
-/// Blobs represent protocol-agnostic binary content.
-#[derive(Debug, PartialEq, Clone)]
-pub struct Blob {
-    inner: Vec<u8>,
-}
-
-impl Blob {
-    /// Creates a new blob from the given `input`.
-    pub fn new<T: Into<Vec<u8>>>(input: T) -> Self {
-        Blob {
-            inner: input.into(),
-        }
-    }
-
-    /// Consumes the `Blob` and returns a `Vec<u8>` with its contents.
-    pub fn into_inner(self) -> Vec<u8> {
-        self.inner
-    }
-}
-
-impl AsRef<[u8]> for Blob {
-    fn as_ref(&self) -> &[u8] {
-        &self.inner
-    }
-}
-
-/* ANCHOR: document */
-
-/// Document Type
-///
-/// Document types represents protocol-agnostic open content that is accessed like JSON data.
-/// Open content is useful for modeling unstructured data that has no schema, data that can't be
-/// modeled using rigid types, or data that has a schema that evolves outside of the purview of a model.
-/// The serialization format of a document is an implementation detail of a protocol.
-#[derive(Debug, Clone, PartialEq)]
-pub enum Document {
-    /// JSON object
-    Object(HashMap<String, Document>),
-    /// JSON array
-    Array(Vec<Document>),
-    /// JSON number
-    Number(Number),
-    /// JSON string
-    String(String),
-    /// JSON boolean
-    Bool(bool),
-    /// JSON null
-    Null,
-}
-
-impl From<bool> for Document {
-    fn from(value: bool) -> Self {
-        Document::Bool(value)
-    }
-}
-
-impl From<String> for Document {
-    fn from(value: String) -> Self {
-        Document::String(value)
-    }
-}
-
-impl From<Vec<Document>> for Document {
-    fn from(values: Vec<Document>) -> Self {
-        Document::Array(values)
-    }
-}
-
-impl From<HashMap<String, Document>> for Document {
-    fn from(values: HashMap<String, Document>) -> Self {
-        Document::Object(values)
-    }
-}
-
-impl From<u64> for Document {
-    fn from(value: u64) -> Self {
-        Document::Number(Number::PosInt(value))
-    }
-}
-
-impl From<i64> for Document {
-    fn from(value: i64) -> Self {
-        Document::Number(Number::NegInt(value))
-    }
-}
-
-impl From<i32> for Document {
-    fn from(value: i32) -> Self {
-        Document::Number(Number::NegInt(value as i64))
-=======
-pub use date_time::DateTime;
+pub use blob::Blob;
 pub use document::Document;
-pub use error::Error;
-
-/// A number type that implements Javascript / JSON semantics, modeled on serde_json:
-/// <https://docs.serde.rs/src/serde_json/number.rs.html#20-22>
-#[derive(Debug, Clone, Copy, PartialEq)]
-pub enum Number {
-    /// Unsigned 64-bit integer value.
-    PosInt(u64),
-    /// Signed 64-bit integer value. The wrapped value is _always_ negative.
-    NegInt(i64),
-    /// 64-bit floating-point value.
-    Float(f64),
-}
-
-impl Number {
-    /// Converts to an `f64` lossily.
-    /// Use `Number::try_from` to make the conversion only if it is not lossy.
-    pub fn to_f64_lossy(self) -> f64 {
-        match self {
-            Number::PosInt(v) => v as f64,
-            Number::NegInt(v) => v as f64,
-            Number::Float(v) => v as f64,
-        }
-    }
-
-    /// Converts to an `f32` lossily.
-    /// Use `Number::try_from` to make the conversion only if it is not lossy.
-    pub fn to_f32_lossy(self) -> f32 {
-        match self {
-            Number::PosInt(v) => v as f32,
-            Number::NegInt(v) => v as f32,
-            Number::Float(v) => v as f32,
-        }
-    }
-}
-
-macro_rules! to_unsigned_integer_converter {
-    ($typ:ident, $styp:expr) => {
-        #[doc = "Converts to a `"]
-        #[doc = $styp]
-        #[doc = "`. This conversion fails if it is lossy."]
-        impl TryFrom<Number> for $typ {
-            type Error = TryFromNumberError;
-
-            fn try_from(value: Number) -> Result<Self, Self::Error> {
-                match value {
-                    Number::PosInt(v) => Ok(Self::try_from(v)?),
-                    Number::NegInt(v) => {
-                        Err(TryFromNumberErrorKind::NegativeToUnsignedLossyConversion(v).into())
-                    }
-                    Number::Float(v) => {
-                        Err(TryFromNumberErrorKind::FloatToIntegerLossyConversion(v).into())
-                    }
-                }
-            }
-        }
-    };
-
-    ($typ:ident) => {
-        to_unsigned_integer_converter!($typ, stringify!($typ));
-    };
-}
-
-macro_rules! to_signed_integer_converter {
-    ($typ:ident, $styp:expr) => {
-        #[doc = "Converts to a `"]
-        #[doc = $styp]
-        #[doc = "`. This conversion fails if it is lossy."]
-        impl TryFrom<Number> for $typ {
-            type Error = TryFromNumberError;
-
-            fn try_from(value: Number) -> Result<Self, Self::Error> {
-                match value {
-                    Number::PosInt(v) => Ok(Self::try_from(v)?),
-                    Number::NegInt(v) => Ok(Self::try_from(v)?),
-                    Number::Float(v) => {
-                        Err(TryFromNumberErrorKind::FloatToIntegerLossyConversion(v).into())
-                    }
-                }
-            }
-        }
-    };
-
-    ($typ:ident) => {
-        to_signed_integer_converter!($typ, stringify!($typ));
-    };
-}
-
-/// Converts to a `u64`. The conversion fails if it is lossy.
-impl TryFrom<Number> for u64 {
-    type Error = TryFromNumberError;
-
-    fn try_from(value: Number) -> Result<Self, Self::Error> {
-        match value {
-            Number::PosInt(v) => Ok(v),
-            Number::NegInt(v) => {
-                Err(TryFromNumberErrorKind::NegativeToUnsignedLossyConversion(v).into())
-            }
-            Number::Float(v) => {
-                Err(TryFromNumberErrorKind::FloatToIntegerLossyConversion(v).into())
-            }
-        }
-    }
-}
-to_unsigned_integer_converter!(u32);
-to_unsigned_integer_converter!(u16);
-to_unsigned_integer_converter!(u8);
-
-impl TryFrom<Number> for i64 {
-    type Error = TryFromNumberError;
-
-    fn try_from(value: Number) -> Result<Self, Self::Error> {
-        match value {
-            Number::PosInt(v) => Ok(Self::try_from(v)?),
-            Number::NegInt(v) => Ok(v),
-            Number::Float(v) => {
-                Err(TryFromNumberErrorKind::FloatToIntegerLossyConversion(v).into())
-            }
-        }
-    }
-}
-to_signed_integer_converter!(i32);
-to_signed_integer_converter!(i16);
-to_signed_integer_converter!(i8);
-
-/// Converts to an `f64`. The conversion fails if it is lossy.
-impl TryFrom<Number> for f64 {
-    type Error = TryFromNumberError;
-
-    fn try_from(value: Number) -> Result<Self, Self::Error> {
-        match value {
-            // Integers can only be represented with full precision in a float if they fit in the
-            // significand, which is 24 bits in `f32` and 53 bits in `f64`.
-            // https://github.com/rust-lang/rust/blob/58f11791af4f97572e7afd83f11cffe04bbbd12f/library/core/src/convert/num.rs#L151-L153
-            Number::PosInt(v) => {
-                if v <= (1 << 53) {
-                    Ok(v as Self)
-                } else {
-                    Err(TryFromNumberErrorKind::U64ToFloatLossyConversion(v).into())
-                }
-            }
-            Number::NegInt(v) => {
-                if (-(1 << 53)..=(1 << 53)).contains(&v) {
-                    Ok(v as Self)
-                } else {
-                    Err(TryFromNumberErrorKind::I64ToFloatLossyConversion(v).into())
-                }
-            }
-            Number::Float(v) => Ok(v),
-        }
-    }
-}
-
-/// Converts to an `f64`. The conversion fails if it is lossy.
-impl TryFrom<Number> for f32 {
-    type Error = TryFromNumberError;
-
-    fn try_from(value: Number) -> Result<Self, Self::Error> {
-        match value {
-            Number::PosInt(v) => {
-                if v <= (1 << 24) {
-                    Ok(v as Self)
-                } else {
-                    Err(TryFromNumberErrorKind::U64ToFloatLossyConversion(v).into())
-                }
-            }
-            Number::NegInt(v) => {
-                if (-(1 << 24)..=(1 << 24)).contains(&v) {
-                    Ok(v as Self)
-                } else {
-                    Err(TryFromNumberErrorKind::I64ToFloatLossyConversion(v).into())
-                }
-            }
-            Number::Float(v) => Err(TryFromNumberErrorKind::F64ToF32LossyConversion(v).into()),
-        }
-    }
-}
-
-#[cfg(test)]
-mod number {
-    use super::*;
-    use crate::error::{TryFromNumberError, TryFromNumberErrorKind};
-
-    macro_rules! to_unsigned_converter_tests {
-        ($typ:ident) => {
-            assert_eq!($typ::try_from(Number::PosInt(69u64)).unwrap(), 69);
-
-            assert!(matches!(
-                $typ::try_from(Number::PosInt(($typ::MAX as u64) + 1u64)).unwrap_err(),
-                TryFromNumberError {
-                    kind: TryFromNumberErrorKind::OutsideIntegerRange(..)
-                }
-            ));
-
-            assert!(matches!(
-                $typ::try_from(Number::NegInt(-1i64)).unwrap_err(),
-                TryFromNumberError {
-                    kind: TryFromNumberErrorKind::NegativeToUnsignedLossyConversion(..)
-                }
-            ));
-
-            for val in [69.69f64, f64::NAN, f64::INFINITY, f64::NEG_INFINITY] {
-                assert!(matches!(
-                    $typ::try_from(Number::Float(val)).unwrap_err(),
-                    TryFromNumberError {
-                        kind: TryFromNumberErrorKind::FloatToIntegerLossyConversion(..)
-                    }
-                ));
-            }
-        };
-    }
-
-    #[test]
-    fn to_u64() {
-        assert_eq!(u64::try_from(Number::PosInt(69u64)).unwrap(), 69u64);
-
-        assert!(matches!(
-            u64::try_from(Number::NegInt(-1i64)).unwrap_err(),
-            TryFromNumberError {
-                kind: TryFromNumberErrorKind::NegativeToUnsignedLossyConversion(..)
-            }
-        ));
-
-        for val in [69.69f64, f64::NAN, f64::INFINITY, f64::NEG_INFINITY] {
-            assert!(matches!(
-                u64::try_from(Number::Float(val)).unwrap_err(),
-                TryFromNumberError {
-                    kind: TryFromNumberErrorKind::FloatToIntegerLossyConversion(..)
-                }
-            ));
-        }
-    }
-
-    #[test]
-    fn to_u32() {
-        to_unsigned_converter_tests!(u32);
-    }
-
-    #[test]
-    fn to_u16() {
-        to_unsigned_converter_tests!(u16);
-    }
-
-    #[test]
-    fn to_u8() {
-        to_unsigned_converter_tests!(u8);
-    }
-
-    macro_rules! to_signed_converter_tests {
-        ($typ:ident) => {
-            assert_eq!($typ::try_from(Number::PosInt(69u64)).unwrap(), 69);
-            assert_eq!($typ::try_from(Number::NegInt(-69i64)).unwrap(), -69);
-
-            assert!(matches!(
-                $typ::try_from(Number::PosInt(($typ::MAX as u64) + 1u64)).unwrap_err(),
-                TryFromNumberError {
-                    kind: TryFromNumberErrorKind::OutsideIntegerRange(..)
-                }
-            ));
-
-            assert!(matches!(
-                $typ::try_from(Number::NegInt(($typ::MIN as i64) - 1i64)).unwrap_err(),
-                TryFromNumberError {
-                    kind: TryFromNumberErrorKind::OutsideIntegerRange(..)
-                }
-            ));
-
-            for val in [69.69f64, f64::NAN, f64::INFINITY, f64::NEG_INFINITY] {
-                assert!(matches!(
-                    u64::try_from(Number::Float(val)).unwrap_err(),
-                    TryFromNumberError {
-                        kind: TryFromNumberErrorKind::FloatToIntegerLossyConversion(..)
-                    }
-                ));
-            }
-        };
-    }
-
-    #[test]
-    fn to_i64() {
-        assert_eq!(i64::try_from(Number::PosInt(69u64)).unwrap(), 69);
-        assert_eq!(i64::try_from(Number::NegInt(-69i64)).unwrap(), -69);
-
-        for val in [69.69f64, f64::NAN, f64::INFINITY, f64::NEG_INFINITY] {
-            assert!(matches!(
-                u64::try_from(Number::Float(val)).unwrap_err(),
-                TryFromNumberError {
-                    kind: TryFromNumberErrorKind::FloatToIntegerLossyConversion(..)
-                }
-            ));
-        }
-    }
-
-    #[test]
-    fn to_i32() {
-        to_signed_converter_tests!(i32);
-    }
-
-    #[test]
-    fn to_i16() {
-        to_signed_converter_tests!(i16);
-    }
-
-    #[test]
-    fn to_i8() {
-        to_signed_converter_tests!(i8);
-    }
-
-    #[test]
-    fn to_f64() {
-        assert_eq!(f64::try_from(Number::PosInt(69u64)).unwrap(), 69f64);
-        assert_eq!(f64::try_from(Number::NegInt(-69i64)).unwrap(), -69f64);
-        assert_eq!(f64::try_from(Number::Float(-69f64)).unwrap(), -69f64);
-        assert!(f64::try_from(Number::Float(f64::NAN)).unwrap().is_nan());
-        assert_eq!(
-            f64::try_from(Number::Float(f64::INFINITY)).unwrap(),
-            f64::INFINITY
-        );
-        assert_eq!(
-            f64::try_from(Number::Float(f64::NEG_INFINITY)).unwrap(),
-            f64::NEG_INFINITY
-        );
-
-        let significand_max_u64: u64 = 1 << 53;
-        let significand_max_i64: i64 = 1 << 53;
-
-        assert_eq!(
-            f64::try_from(Number::PosInt(significand_max_u64)).unwrap(),
-            9007199254740992f64
-        );
-
-        assert_eq!(
-            f64::try_from(Number::NegInt(significand_max_i64)).unwrap(),
-            9007199254740992f64
-        );
-        assert_eq!(
-            f64::try_from(Number::NegInt(-significand_max_i64)).unwrap(),
-            -9007199254740992f64
-        );
-
-        assert!(matches!(
-            f64::try_from(Number::PosInt(significand_max_u64 + 1)).unwrap_err(),
-            TryFromNumberError {
-                kind: TryFromNumberErrorKind::U64ToFloatLossyConversion(..)
-            }
-        ));
-
-        assert!(matches!(
-            f64::try_from(Number::NegInt(significand_max_i64 + 1)).unwrap_err(),
-            TryFromNumberError {
-                kind: TryFromNumberErrorKind::I64ToFloatLossyConversion(..)
-            }
-        ));
-        assert!(matches!(
-            f64::try_from(Number::NegInt(-significand_max_i64 - 1)).unwrap_err(),
-            TryFromNumberError {
-                kind: TryFromNumberErrorKind::I64ToFloatLossyConversion(..)
-            }
-        ));
-    }
-
-    #[test]
-    fn to_f32() {
-        assert_eq!(f32::try_from(Number::PosInt(69u64)).unwrap(), 69f32);
-        assert_eq!(f32::try_from(Number::NegInt(-69i64)).unwrap(), -69f32);
-
-        let significand_max_u64: u64 = 1 << 24;
-        let significand_max_i64: i64 = 1 << 24;
-
-        assert_eq!(
-            f32::try_from(Number::PosInt(significand_max_u64)).unwrap(),
-            16777216f32
-        );
-
-        assert_eq!(
-            f32::try_from(Number::NegInt(significand_max_i64)).unwrap(),
-            16777216f32
-        );
-        assert_eq!(
-            f32::try_from(Number::NegInt(-significand_max_i64)).unwrap(),
-            -16777216f32
-        );
-
-        assert!(matches!(
-            f32::try_from(Number::PosInt(significand_max_u64 + 1)).unwrap_err(),
-            TryFromNumberError {
-                kind: TryFromNumberErrorKind::U64ToFloatLossyConversion(..)
-            }
-        ));
-
-        assert!(matches!(
-            f32::try_from(Number::NegInt(significand_max_i64 + 1)).unwrap_err(),
-            TryFromNumberError {
-                kind: TryFromNumberErrorKind::I64ToFloatLossyConversion(..)
-            }
-        ));
-        assert!(matches!(
-            f32::try_from(Number::NegInt(-significand_max_i64 - 1)).unwrap_err(),
-            TryFromNumberError {
-                kind: TryFromNumberErrorKind::I64ToFloatLossyConversion(..)
-            }
-        ));
-
-        for val in [69f64, f64::NAN, f64::INFINITY, f64::NEG_INFINITY] {
-            assert!(matches!(
-                f32::try_from(Number::Float(val)).unwrap_err(),
-                TryFromNumberError {
-                    kind: TryFromNumberErrorKind::F64ToF32LossyConversion(..)
-                }
-            ));
-        }
-    }
-
-    #[test]
-    fn to_f64_lossy() {
-        assert_eq!(Number::PosInt(69u64).to_f64_lossy(), 69f64);
-        assert_eq!(
-            Number::PosInt((1 << 53) + 1).to_f64_lossy(),
-            9007199254740992f64
-        );
-        assert_eq!(
-            Number::NegInt(-(1 << 53) - 1).to_f64_lossy(),
-            -9007199254740992f64
-        );
-    }
-
-    #[test]
-    fn to_f32_lossy() {
-        assert_eq!(Number::PosInt(69u64).to_f32_lossy(), 69f32);
-        assert_eq!(Number::PosInt((1 << 24) + 1).to_f32_lossy(), 16777216f32);
-        assert_eq!(Number::NegInt(-(1 << 24) - 1).to_f32_lossy(), -16777216f32);
-        assert_eq!(
-            Number::Float(1452089033.7674935).to_f32_lossy(),
-            1452089100f32
-        );
->>>>>>> 4515ab05
-    }
-}+pub use number::Number;