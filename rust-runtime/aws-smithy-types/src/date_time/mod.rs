--- conflicted
+++ resolved
@@ -47,12 +47,8 @@
 /// The [`aws-smithy-types-convert`](https://crates.io/crates/aws-smithy-types-convert) crate
 /// can be used for conversions to/from other libraries, such as
 /// [`time`](https://crates.io/crates/time) or [`chrono`](https://crates.io/crates/chrono).
-<<<<<<< HEAD
-#[allow(clippy::derive_partial_eq_without_eq)] // TODO: derive Eq?
-#[derive(Debug, PartialEq, Clone, Copy)]
-=======
+
 #[derive(Debug, PartialEq, Eq, Hash, Clone, Copy)]
->>>>>>> d9ea56d3
 pub struct DateTime {
     seconds: i64,
     subsecond_nanos: u32,
