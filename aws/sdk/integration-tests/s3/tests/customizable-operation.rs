--- conflicted
+++ resolved
@@ -16,17 +16,7 @@
 async fn test_s3_ops_are_customizable() {
     let (conn, rcvr) = capture_request(None);
     let sdk_config = SdkConfig::builder()
-<<<<<<< HEAD
-        .credentials_provider(Arc::new(Credentials::new(
-            "ANOTREAL",
-            "notrealrnrELgWzOk3IfjzDKtFBhDby",
-            Some("notarealsessiontoken".to_string()),
-            None,
-            "test",
-        )))
-=======
-        .credentials_provider(SharedCredentialsProvider::new(Credentials::for_tests()))
->>>>>>> 5392a668
+        .credentials_provider(Arc::new(Credentials::for_tests()))
         .region(Region::new("us-east-1"))
         .http_connector(conn.clone())
         .build();
