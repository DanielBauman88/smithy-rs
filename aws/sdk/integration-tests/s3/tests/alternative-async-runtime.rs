--- conflicted
+++ resolved
@@ -124,12 +124,10 @@
 
 async fn retry_test(sleep_impl: Arc<dyn AsyncSleep>) -> Result<(), Box<dyn std::error::Error>> {
     let conn = NeverConnector::new();
-<<<<<<< HEAD
-    let credentials = Credentials::new("test", "test", None, None, "test");
     let conf = aws_types::SdkConfig::builder()
         .region(Region::new("us-east-2"))
         .http_connector(conn.clone())
-        .credentials_provider(Arc::new(credentials))
+        .credentials_provider(Arc::new(Credentials::for_tests()))
         .retry_config(RetryConfig::standard())
         .timeout_config(
             TimeoutConfig::builder()
@@ -138,25 +136,6 @@
         )
         .sleep_impl(sleep_impl)
         .build();
-=======
-    let conf =
-        aws_types::SdkConfig::builder()
-            .region(Region::new("us-east-2"))
-            .http_connector(conn.clone())
-            .credentials_provider(
-                aws_credential_types::provider::SharedCredentialsProvider::new(
-                    Credentials::for_tests(),
-                ),
-            )
-            .retry_config(RetryConfig::standard())
-            .timeout_config(
-                TimeoutConfig::builder()
-                    .operation_attempt_timeout(Duration::from_secs_f64(0.1))
-                    .build(),
-            )
-            .sleep_impl(sleep_impl)
-            .build();
->>>>>>> 5392a668
     let client = Client::new(&conf);
     let resp = client
         .list_buckets()
