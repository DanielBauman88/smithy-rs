/*
 * Copyright Amazon.com, Inc. or its affiliates. All Rights Reserved.
 * SPDX-License-Identifier: Apache-2.0
 */

use aws_credential_types::Credentials;
use aws_types::region::Region;
use std::sync::Arc;

// compiling this function validates that fluent builders are cloneable
#[allow(dead_code)]
async fn ensure_builders_clone() {
    let shared_config = aws_types::SdkConfig::builder()
        .region(Region::new("us-east-4"))
<<<<<<< HEAD
        .credentials_provider(Arc::new(Credentials::new(
            "asdf", "asdf", None, None, "test",
        )))
=======
        .credentials_provider(SharedCredentialsProvider::new(Credentials::for_tests()))
>>>>>>> 5392a668
        .build();
    let client = aws_sdk_dynamodb::Client::new(&shared_config);
    let base_query = client.list_tables();
    let mut tables = vec![];
    for i in 0..100 {
        let query = base_query
            .clone()
            .exclusive_start_table_name(format!("table-{}", i));
        tables.extend(
            query
                .send()
                .await
                .expect("failed")
                .table_names
                .unwrap_or_default(),
        );
    }
}<|MERGE_RESOLUTION|>--- conflicted
+++ resolved
@@ -12,13 +12,7 @@
 async fn ensure_builders_clone() {
     let shared_config = aws_types::SdkConfig::builder()
         .region(Region::new("us-east-4"))
-<<<<<<< HEAD
-        .credentials_provider(Arc::new(Credentials::new(
-            "asdf", "asdf", None, None, "test",
-        )))
-=======
-        .credentials_provider(SharedCredentialsProvider::new(Credentials::for_tests()))
->>>>>>> 5392a668
+        .credentials_provider(Arc::new(Credentials::for_tests()))
         .build();
     let client = aws_sdk_dynamodb::Client::new(&shared_config);
     let base_query = client.list_tables();
