--- conflicted
+++ resolved
@@ -3,22 +3,15 @@
  * SPDX-License-Identifier: Apache-2.0
  */
 
-<<<<<<< HEAD
-use crate::signer::{
-    OperationSigningConfig, RequestConfig, SigV4Signer, SigningError, SigningRequirements,
-};
-use aws_credential_types::Credentials;
-use aws_sigv4::http_request::SignableBody;
-=======
 use std::error::Error;
 use std::fmt::{Display, Formatter};
 use std::time::SystemTime;
 
->>>>>>> 1deb644a
 use aws_smithy_http::middleware::MapRequest;
 use aws_smithy_http::operation::Request;
 use aws_smithy_http::property_bag::PropertyBag;
 
+use aws_credential_types::Credentials;
 use aws_sigv4::http_request::SignableBody;
 use aws_types::region::SigningRegion;
 use aws_types::SigningService;
@@ -196,24 +189,15 @@
 
 #[cfg(test)]
 mod test {
-<<<<<<< HEAD
-    use crate::middleware::{
-        SigV4SigningStage, Signature, SigningStageError, SigningStageErrorKind,
-    };
-    use crate::signer::{OperationSigningConfig, SigV4Signer};
-    use aws_credential_types::Credentials;
-    use aws_endpoint::partition::endpoint::{Protocol, SignatureVersion};
-    use aws_endpoint::{AwsAuthStage, Params};
-=======
     use std::convert::Infallible;
     use std::time::{Duration, UNIX_EPOCH};
 
->>>>>>> 1deb644a
     use aws_smithy_http::body::SdkBody;
     use aws_smithy_http::middleware::MapRequest;
     use aws_smithy_http::operation;
     use http::header::AUTHORIZATION;
 
+    use aws_credential_types::Credentials;
     use aws_endpoint::AwsAuthStage;
     use aws_types::region::{Region, SigningRegion};
     use aws_types::SigningService;
